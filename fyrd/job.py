--- conflicted
+++ resolved
@@ -292,7 +292,6 @@
         if 'depends' in kwds:
             dependencies = _run.listify(kwds.pop('depends'))
             self.dependencies = []
-<<<<<<< HEAD
             for dependency in dependencies:
                 if isinstance(dependency, str) and dependency.isdigit():
                     dependency  = int(dependency)
@@ -300,16 +299,6 @@
                     raise _ClusterError(
                         'Dependencies must be an int, str, or Job'
                     )
-=======
-            errmsg = 'Dependencies must be number or list'
-            for dependency in dependencies:
-                if isinstance(dependency, str):
-                    if not dependency.isdigit():
-                        raise _ClusterError(errmsg)
-                    dependency  = int(dependency)
-                if not isinstance(dependency, (int, Job)):
-                    raise _ClusterError(errmsg)
->>>>>>> ccd11e87
                 self.dependencies.append(dependency)
 
         # Save submittable keywords to self
@@ -485,20 +474,6 @@
         # Check dependencies
         dependencies = []
         if self.dependencies:
-<<<<<<< HEAD
-            for dependency in self.dependencies:
-                if isinstance(dependency, Job):
-                    dep = dependency.id
-                elif isinstance(dependency, str) and dependency.isdigit():
-                    dep = int(dependency)
-                else:
-                    dep = dependency
-                if not isinstance(dep, (str, int, Job)):
-                    raise _ClusterError('Dependency must be a str, int, or ' +
-                                        'Job, is {}'.format(type(dep)))
-                dependencies.append(dep)
-
-=======
             for depend in self.dependencies:
                 if isinstance(depend, Job):
                     if not depend.id:
@@ -513,54 +488,14 @@
                     dependencies.append(int(depend))
 
         # Wait on the queue if necessary
->>>>>>> ccd11e87
         if wait_on_max_queue:
             self.update()
             self.queue.wait_to_submit()
 
-<<<<<<< HEAD
         command = self.batch.submit_cmnd
         args    = self.batch.submit_args(kwds=self.kwds,
                                          dependencies=dependencies)
         command = '{} {}'.format(command, args)
-=======
-        # Only include queued or running dependencies
-        self.queue._update()  # Force update
-        depends = []
-        for depend in dependencies:
-            dep_check = self.queue.check_dependencies(depend)
-            if dep_check == 'absent':
-                _logme.log(
-                    'Cannot submit job as dependency {} '
-                    .format(depend) + 'is not in the queue',
-                    'error'
-                )
-                return self
-            elif dep_check == 'good':
-                _logme.log(
-                    'Dependency {} is complete, skipping'
-                    .format(depend), 'debug'
-                )
-            elif dep_check == 'bad':
-                _logme.log(
-                    'Cannot submit job as dependency {} '
-                    .format(depend) + 'has failed',
-                    'error'
-                )
-                return self
-            elif dep_check == 'active':
-                if self.queue.jobs[depend].state == 'completeing':
-                    continue
-                _logme.log('Dependency {} is {}, adding to deps'
-                           .format(depend, self.queue.jobs[depend].state),
-                           'debug')
-                depends.append(depend)
-            else:
-                # This shouldn't happen ever
-                raise _ClusterError('fyrd.queue.Queue.check_dependencies() ' +
-                                    'returned an unrecognized value {}'
-                                    .format(dep_check))
->>>>>>> ccd11e87
 
         if self.qtype == 'local':
             # Normal mode dependency tracking uses only integer job numbers
@@ -576,44 +511,9 @@
                                         kwargs=fileargs,
                                         dependencies=depends,
                                         cores=self.cores)
-<<<<<<< HEAD
 
         else:
             _logme.log('Submitting to {}'.format(self.qtype), 'debug')
-=======
-            self.submitted = True
-            self.state = 'submitted'
-
-        elif self.qtype == 'slurm':
-            _logme.log('Submitting to slurm', 'debug')
-            if self.depends:
-                deps = '--dependency=afterok:{}'.format(
-                    ':'.join([str(d) for d in depends]))
-                args = ['sbatch', deps, self.submission.file_name]
-            else:
-                args = ['sbatch', self.submission.file_name]
-
-            # Try to submit job 5 times
-            code, stdout, stderr = _run.cmd(args, tries=5)
-            if code == 0:
-                self.id = int(stdout.split(' ')[-1])
-            else:
-                _logme.log('sbatch failed with code {}\n'.format(code) +
-                           'stdout: {}\nstderr: {}'.format(stdout, stderr),
-                           'critical')
-                raise _CalledProcessError(code, args, stdout, stderr)
-            self.submitted = True
-            self.state = 'submitted'
-
-        elif self.qtype == 'torque':
-            _logme.log('Submitting to torque', 'debug')
-            if self.depends:
-                deps = '-W depend={}'.format(
-                    ','.join(['afterok:' + str(d) for d in depends]))
-                args = ['qsub', deps, self.submission.file_name]
-            else:
-                args = ['qsub', self.submission.file_name]
->>>>>>> ccd11e87
 
             # Try to submit job 5 times
             code, stdout, stderr = _run.cmd(args, tries=5)
