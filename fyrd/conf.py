# -*- coding: utf-8 -*-
"""
Get and set config file options.

<<<<<<< HEAD
Last modified: 2016-11-07 10:36
=======
Last modified: 2016-11-07 08:53
>>>>>>> 6a00000a

The functions defined here provide an easy way to access the config file
defined by CONFIG_FILE (default ~/.fyrd/config.txt) and the config.get('jobs',
'profile_file') (default ~/.fyrd/profile.txt).

Both files are managed by Python's ConfigParser class.

To work with profiles, use the `get_profile()` and `set_profile()` functions.
Note that all options must be allowed in the `options.py` file before they can
be added to a profile.

Options will also be pre-sanitized before being added to profile. e.g. 'mem':
    '2GB' will become 'mem': 2000.
"""
from __future__ import print_function
import os       as _os
import readline as _rl
try:
    import configparser as _configparser
except ImportError:
    import ConfigParser as _configparser

from . import run     as _run
from . import logme   as _logme
from . import options as _opt


###############################################################################
#                            Configurable Defaults                            #
###############################################################################

# Config File
CONFIG_PATH  = _os.path.join(_os.environ['HOME'], '.fyrd')
"""
Where configuration files will be kept
"""
CONFIG_FILE  = _os.path.join(CONFIG_PATH, 'config.txt')
"""
Where the main config will be kept.
"""

# Set default options
DEFAULTS = {}
"""
Default Configuration Options.

Options must be set in this dictionary to be accepted in the config file. The
config file merely overwrites the values definied here.
"""

DEFAULTS['queue'] = {'max_jobs':     1000,
                     'sleep_len':    1,
                     'queue_update': 2,
                     'queue_type':   'auto',
                     # Not implemented yet
                     #  'db':           _os.path.join(CONFIG_PATH, 'db.sql'),
                    }
"""
Define options for queue handling:
    max_jobs (int):     sets the maximum number of running jobs before
                        submission will pause and wait for the queue to empty
    sleep_len (int):    sets the amount of time the program will wait between
                        submission attempts
    queue_update (int): sets the amount of time between refreshes of the queue.
    queue_type (str):   the type of queue to use, one of 'torque', 'slurm',
                        'local', 'auto'. Default is auto to auto-detect the
                        queue.
    db_path (str):      where to put the job database
"""

DEFAULTS['jobs'] = {'clean_files':   True,
                    'clean_outputs': False,
                    'file_block_time': 12,
                    'suffix':        'cluster',
                    'profile_file':  _os.path.join(CONFIG_PATH, 'profiles.txt')}
"""
Set the options for managing job submission and getting:
    clean_files (bool):    means that by default files will be deleted when job
                           completes
    clean_outputs (bool):  is the same but for output files (they are saved
                           first)
    file_block_time (int): Max amount of time to block after job completes in
                           the queue while waiting for output files to appear.
                           Some queues can take a long time to copy files under
                           load, so it is worth setting this high, it won't
                           block unless the files do not appear.
    suffix (str):          the suffix to use when writing scripts and output
                           files
    profile_file (str):    the config file where profiles are defined.
"""

DEFAULTS['opts'] = {}
"""
Define keyword options from options.py that will be the default in every
profile.

A good example would be a queue/partition: {'partition': 'normal'}
"""

DEFAULTS['jobqueue'] = {'jobno': 1}
"""
Sets options for the local queue system, will be removed in the future in
favor of database.
"""

# Pre-defined profiles, 'DEFAULT' is required.
DEFAULT_PROFILES = {
    'DEFAULT':     {'nodes': 1,
                    'cores': 1,
                    'mem':   4000,
                    'time':  '04:00:00'},
    'large':       {'nodes': 1,
                    'cores': 16,
                    'mem':   32000,
                    'time':  '24:00:00'},
    'small':       {'nodes': 1,
                    'cores': 1,
                    'mem':   1000,
                    'time':  '01:00:00'},
    'long':        {'nodes': 1,
                    'cores': 1,
                    'mem':   4000,
                    'time':  '96:00:00'},
    'small_clean': {'nodes': 1,
                    'cores': 1,
                    'mem':   1000,
                    'time':  '01:00:00',
                    'clean_files':   True,
                    'clean_outputs': True},
}
"""
This defines the default profiles that will be stored in the profile file.
It is intended mostly as an example and should be edited in the profile file
to customize the profiles for each cluster.

The only required profile is 'DEFAULT', it must be set and is the fallback
profile if no profile is requested on job creation.
"""


###############################################################################
#                         Do Not Edit Below This Point                        #
###############################################################################

# Create the global config objects
config   = _configparser.ConfigParser(allow_no_value=True)
"""
This is the globally accessible ConfigParser object for the config.txt file.
"""
profiles = _configparser.ConfigParser(defaults=DEFAULT_PROFILES['DEFAULT'],
                                      allow_no_value=True)
"""
This is the globally accessible ConfigParser object for handling profiles.
"""

__all__ = ['set_option', 'get_option', 'delete', 'create_config',
           'create_config_interactive', 'set_profile',
           'get_profile', 'del_profile', 'create_profiles']


###############################################################################
#                        Config Manipulation Functions                        #
###############################################################################


def get_option(section=None, key=None, default=None):
    """Get a single key or section.

    All args are optional, if they are missing, the parent section or entire
    config will be returned.

    Args:
        section (str): The config section to use (e.g. queue), if None, all
                       sections returned.
        key (str) :    The config key to get (e.g. 'max_jobs'), if None, whole
                       section returned.
        default:       If the key does not exist, create it with this default
                       value.

    Returns:
        Option value if key exists, None if no key exists.
    """
    load_config()

    if not section:
        out = _config_to_dict(config)

    elif section and section not in _sections(config):
        _logme.log('{} not in the config file'.format(section), 'error')
        if section in DEFAULTS:
            _logme.log('CreAting {} from DEFAULTS'.format(section), 'info')
            config.add_section(section)
            _config_from_dict(config, DEFAULTS[section], section=section)
            write_config()
            out = get_option(section, key, default)
        else:
            raise ValueError('Section not in the config file or DEFAULTS')

    elif key:
        sect = _section_to_dict(config.items(section))
        if key in sect:
            out = sect[key]
        else:
            _logme.log('{} not in the {} section of the config file'
                       .format(key, section), 'warn')
            if default:
                _logme.log('Creating new config entry {}:{} with val {}'
                           .format(section, key, default))
                set_option(section, key, default)
                out = get_option(section, key)
            elif key in DEFAULTS[section]:
                _logme.log('Creating new config entry {}:{} with val {}'
                           .format(section, key, DEFAULTS[section][key]))
                set_option(section, key, DEFAULTS[section][key])
                out = get_option(section, key)
            else:
                raise ValueError('Option not in the config file')

    elif section:
        _logme.log('Getting the whole section', 'debug')
        out = _section_to_dict(config.items(section))

    else:
        _logme.log('No option specified, returning config dictionary', 'debug')
        out = _config_to_dict(config)

    return out


def set_option(section, key, value):
    """Write a config key to the config file.

    Args:
        section (str): Section of the config file to use.
        key (str):     Key to add.
        value:         Value to add for key.

    Returns:
        ConfigParser
    """
    # Sanitize arguments
    section = str(section)
    key     = str(key)
    value   = str(value)

    # Edit the globals in this file
    load_config()

    if not config.has_section(section):
        _logme.log('The {} section is not in the config file and cannot be'
                   .format(section) + 'and cannot be created', 'warn')
        return None

    config.set(section, key, value)

    write_config()

    return config


def delete(section, key):
    """Delete a config item.

    Args:
        section (str): Section of config file.
        key (str):     Key to delete

    Returns:
        ConfigParger
    """
    load_config()

    config.remove_option(section, key)

    write_config()

    return config


def load_config():
    """Load config from the config file.

    If any section or key from DEFAULTS is not present in the config, it is
    added back, enforcing a minimal configuration.

    Returns:
        ConfigParser: Config options.
    """
    if _os.path.isfile(CONFIG_FILE):
        config.read(CONFIG_FILE)
    else:
        create_config()

    for section in DEFAULTS:
        if section not in _sections(config):
            config.add_section(section)
            _config_from_dict(config, DEFAULTS[section], section)
            write_config()
        for key, val in DEFAULTS[section].items():
            if key not in dict(config.items(section)):
                config.set(section, key, str(val))
                write_config()
    return config


def write_config():
    """Write the current config to CONFIG_FILE."""
    with open(CONFIG_FILE, 'w') as fout:
        config.write(fout)


###############################################################################
#                          Initialization Functions                           #
###############################################################################


def create_config_interactive():
    """Interact with the user to create a new config.

    Uses readline autocompletion to make setup easier.

    """
    # Use tab completion
    t = _TabCompleter()
    _rl.set_completer_delims('\t')
    _rl.parse_and_bind("tab: complete")

    # Get permission
    t.createListCompleter(['y', 'n'])
    _rl.set_completer(t.list_completer)
    print("Do you want to initialize your config at {}"
          .format(CONFIG_FILE))
    print("This will erase your current configuration (if it exists)")
    choice = _run.get_input("Initialize config? [y/N] ").strip().lower()
    if not choice == 'y':
        return

    cnf = DEFAULTS
    # Get path
    _rl.set_completer(_path_completer)
    print("\nThis module uses a database to store job information.",
          "This database should remain relatively small, but can get quite",
          "large if many jobs are submitted at once.\n"
          "It only needs to be accessible from the submit host, but should",
          "be somewhere with sufficient disk space (>500MB free).")
    print("Where would you like to put the db file?\n")
    file_path = _os.path.expanduser(
        _run.get_input('PATH: [{}] '.format(config.get('queue', 'db')))
    ).strip(' ').lower()

    file_path = file_path if file_path else cnf['queue']['db']
    cnf['queue']['db'] = _os.path.expanduser(file_path)

    print("We also store job profile information in a small config file.")
    file_path = _os.path.expanduser(
        _run.get_input('Where would you like that file to go? [{}]'
                       .format(config.get('jobs', 'profile_file')))
    ).strip(' ').lower()

    file_path = file_path if file_path else cnf['jobs']['profile_file']
    cnf['jobs']['profile_file'] = _os.path.expanduser(file_path)

    # Cleaning
    t.createListCompleter(['y', 'n'])
    _rl.set_completer(t.list_completer)
    print('\nWe can automatically delete script and/or output files after',
          'results have been retrieved.\n'
          'This option can be overridden at run time on a per-job basis.\n'
          'Do you want to autoclean:\n')
    clean_files = _run.get_input('Autoclean script files? [Y/n] ')
    if not clean_files:
        clean_files = cnf['jobs']['clean_files']
    else:
        clean_files = True if clean_files.lower() != 'n' else False
    cnf['jobs']['clean_files'] = clean_files

    clean_outs = _run.get_input(
        'Autoclean output files (e.g. .out and .err)? [y/N] '
    )
    if not clean_outs:
        clean_outs = cnf['jobs']['clean_outputs']
    else:
        clean_outs = False if clean_outs.lower() != 'y' else True
    cnf['jobs']['clean_files'] = clean_files

    # Wait times
    t.createListCompleter(cnf['queue'].values())
    _rl.set_completer(t.list_completer)
    max_len = _run.get_input("\nWhat is the maximum number of jobs allowed " +
                             "in your queue? [{}] "
                             .format(cnf['queue']['max_jobs']))
    max_len = max_len if max_len else cnf['queue']['max_jobs']
    cnf['queue']['max_jobs'] = int(max_len)

    # Options
    print('\nIs there a default queue you wish to submit to if no other',
          'options are given?\nIf so enter the name below, or leave blank',
          'to ignore.\n')
    def_queue = _run.get_input('Default queue: ')
    if def_queue:
        cnf['opts']['partition'] = def_queue

    print('\nThank you, configuring options.\n'
          'Please edit the file directly to inspect or edit your config.\n')

    create_config(cnf)


def create_config(cnf=None):
    """Create an initial config file.

    Gets all information from the file-wide DEFAULTS constant and overwrites
    specific keys using the values in cnf.

    This means that any records in the cnf dict that are not present in
    DEFAULTS will be ignored, and any records that are absent will be
    populated from DEFAULTS.

    Args:
        cnf (dict): A dictionary of config defaults.
    """
    global config
    config = _configparser.ConfigParser(allow_no_value=True)

    if _os.path.exists(CONFIG_FILE):
        _os.remove(CONFIG_FILE)

    init_conf = {}

    if not cnf or not isinstance(cnf, dict):
        cnf = {}

    for section, items in DEFAULTS.items():
        init_conf[section] = {}
        if not section in cnf:
            cnf[section] = {}
        for key, value in items.items():
            val = cnf[section][key] if key in cnf[section] else value
            init_conf[section][key] = str(val)

    _config_from_dict(config, init_conf)

    with open(CONFIG_FILE, 'w') as fout:
        config.write(fout)


###############################################################################
#                                  Profiles                                   #
###############################################################################


class Profile(object):

    """A job submission profile. Just a thin wrapper around a dict."""

    def __init__(self, name, kwds):
        """Set up bare minimum attributes.

        Args:
            name (str):  Name of the profile
            kwds (dict): Dictionary of keyword arguments (will be validated).
        """
        self.name = name
        self.args = kwds

    def write(self):
        """Write self to config file."""
        set_profile(self.name, self.args)

    def __getattr__(self, key):
        """Access dict items as attributes."""
        if key in self.args:
            return self.args[key]

    def __setattr__(self, key, value):
        """Force checking of keywords."""
        if key == 'name':
            object.__setattr__(self, key, value)
        elif key == 'args':
            if not isinstance(value, dict):
                raise Exception('Keyword arguments must be a dict')
            value = _opt.check_arguments(value)
            object.__setattr__(self, key, value)
        else:
            opt, arg = list(_opt.check_arguments({key: value}).items())[0]
            self.args[opt] = arg

    def __len__(self):
        """Return arg count."""
        return len(self.args)

    def __repr__(self):
        """Display useful info."""
        return "{}<{}>".format(self.name, self.args)

    def __str__(self):
        """Pretty print."""
        return "{}:\n\t{}".format(
            self.name.title(),
            '\n\t'.join(['{}:\t{}'.format(i, j) for i, j in self.args.items()])
        )


def get_profile(profile=None):
    """Return a profile if it exists, if None, return all profiles.

    Will return None if profile is supplied but does not exist.

    Args:
        profile (str): The name of a profile to search for.

    Returns:
        Profile
    """
    load_profiles()
    # Allow lowercase default profile
    if profile.lower() == 'default':
        profile = 'DEFAULT'
    if profile:
        if profile in _sections(profiles):
            return Profile(profile, _section_to_dict(profiles.items(profile)))
        else:
            if profile.lower() == 'default':
                _logme.log('default profile missing, recreating. You can '
                           'override the defaults by editing {}'
                           .format(CONFIG_FILE), 'warn')
                prof = Profile('default', DEFAULT_PROFILES['default'])
                prof.write()
                return prof
            return None
    else:
        pfls = {
            'DEFAULT': Profile(
                'DEFAULT', _section_to_dict(profiles.items('DEFAULT'))
            )
        }
        for section in _sections(profiles):
            pfls[section] = Profile(
                section, _section_to_dict(profiles.items(section))
            )
        return pfls


def set_profile(name, kwds, update=True):
    """Write profile to config file.

    Arguments:
        name (str):    The name of the profile to add/edit.
        kwds (dict):   Keyword arguments to add to the profile.
        update (bool): Update the profile rather than overwriting it.
    """
    load_profiles()

    if not isinstance(kwds, dict):
        raise Exception('Profile arguments must be a dictionary')

    kwds = _opt.check_arguments(kwds)

    if name in _sections(profiles):
        if not update:
            _logme.log('Profile {} already exists, overwriting'.format(name),
                       'debug')
            profiles.remove_section(name)
            profiles.add_section(name)
    else:
        profiles.add_section(name)

    _config_from_dict(profiles, kwds, name)

    write_profiles()
    return get_profile(name)


def del_profile(name):
    """Delete a profile.

    Args:
        name (str): The name of the profile to delete.
    """
    load_profiles()
    if name in _sections(profiles):
        _logme.log('Removing profile {}'.format(name))
        profiles.remove_section(name)
    else:
        _logme.log('Profile {} does not exist, cannot delete'.format(name),
                   'warn')
    write_profiles()


def create_profiles(profs=None):
    """Create an initial profiles file.

    Gets all information from the file-wide DEFAULT_PROFILES constant and
    overwrites specific keys using the values in cnf.

    This means that any records in the cnf dict that are not present in
    DEFAULT_PROFILES will be ignored, and any records that are absent will be
    populated from DEFAULT_PROFILES.

    Args:
        cnf (dict): A dictionary of config defaults.
    """
    global profiles

    profiles = _configparser.ConfigParser(
        defaults=DEFAULT_PROFILES['DEFAULT'],
        allow_no_value=True,
    )

    if _os.path.exists(config.get('jobs', 'profile_file')):
        _os.remove(config.get('jobs', 'profile_file'))

    init_conf = {}
    if not profs or not isinstance(profs, dict):
        profs = {}
    for section, items in DEFAULT_PROFILES.items():
        init_conf[section] = {}
        if section not in profs:
            profs[section] = {}
        for key, value in items.items():
            val = profs[section][key] if key in profs[section] else value
            init_conf[section][key] = str(val)

    _config_from_dict(profiles, init_conf)

    with open(config.get('jobs', 'profile_file'), 'w') as fout:
        profiles.write(fout)


def load_profiles():
    """Load the profiles, create them if they don't exist.

    Returns:
        ConfigParser: profiles
    """
    if not _os.path.isfile(config.get('jobs', 'profile_file')):
        create_profiles()
    profiles.read(config.get('jobs', 'profile_file'))
    return profiles


def write_profiles():
    """Write the profiles to the file.

    Returns:
        ConfigParser: profiles
    """
    with open(config.get('jobs', 'profile_file'), 'w') as fout:
        profiles.write(fout)
    return load_profiles()


###############################################################################
#                              Helper Functions                               #
###############################################################################


def _sections(cnf, inc_anyway=False):
    """Include default in sections if it has items.

    Args:
        cnf (ConfigParser): Any ConfigParser object
        inc_anyway (bool):  Include the DEFAULT section even if empty

    Returns:
        list: A list of sections in cnf, including DEFAULT if defined.
    """
    merged_sections = cnf.sections() + ['DEFAULT']
    return merged_sections if cnf.items('DEFAULT') or inc_anyway \
            else cnf.sections()


def _config_from_dict(cnf, dct, section=None):
    """Python 2 ConfigParsers cannot handle dictionaries, so we do it here.

    Args:
        cnf (ConfigParser): A ConfigParser object.
        dct (dict):          A dictionary of {'key': 'value'} if section or
                             {'section': {'key': 'value'}}
        section (str):       An optional section name to update

    Returns:
        ConfigParser: The original ConfigParser object, updated.
    """
    assert isinstance(cnf, _configparser.ConfigParser)
    assert isinstance(dct, dict)

    if section:
        for v in dct.values():
            assert not isinstance(v, (tuple, list, dict, set))
    else:
        for v in dct.values():
            assert isinstance(v, dict)

    if section:
        if not section in cnf.sections() + ['DEFAULT']:
            cnf.add_section(section)
        for k, v in _dict_to_strings(dct).items():
            cnf.set(section, k, v)
    else:
        for sect, vals in dct.items():
            if not sect in cnf.sections() + ['DEFAULT']:
                cnf.add_section(sect)
            for k, v in _dict_to_strings(vals).items():
                cnf.set(sect, k, v)
    return cnf


def _dict_to_strings(kwds):
    """Convert all values in a dictionary to strings."""
    ot = {}
    assert isinstance(kwds, dict)
    for k, v in kwds.items():
        ot[k] = str(v)
    return ot


def _section_to_dict(section):
    """Convert a ConfigParser list of tuples to a dictionary.

    Args:
        section (list): Output of ConfigParser.items(section)

    Returns:
        dict: A dictionary of the above with typed values
    """
    dct = dict(section)
    out = {}
    for key, val in dct.items():
        if isinstance(val, str):
            if val == 'True':
                out[key] = True
            elif val == 'False':
                out[key] = False
            elif val == 'None':
                out[key] = None
            elif val.isdigit():
                out[key] = int(val)
            else:
                out[key] = val
        else:
            out[key] = val
    return out


def _config_to_dict(cnf):
    """Return a dictionary of all items from a ConfigParser object."""
    out = {}
    def_items = cnf.items('DEFAULT')
    if def_items:
        out[def_items] = _section_to_dict(def_items)
    for sect in _sections(cnf):
        out[sect] = _section_to_dict(cnf.items(sect))
    return(out)


###############################################################################
#                                 Completion                                  #
###############################################################################


class _TabCompleter(object):
    """
    A tab completer that can either complete from the filesystem or from a
    list.

    Taken from:

        `https://gist.github.com/iamatypeofwalrus/5637895`_

    """
    list_completer = None


    def createListCompleter(self,ll):
        """
        This is a closure that creates a method that autocompletes from
        the given list.

        Since the autocomplete function can't be given a list to complete from
        a closure is used to create the list_completer function with a list to
        complete from.
        """

        def list_completer(_, state):
            """Make a completer from a list."""
            line   = _rl.get_line_buffer()

            if not line:
                return [c + " " for c in ll][state]

            else:
                return [c + " " for c in ll if c.startswith(line)][state]

        self.list_completer = list_completer


def _path_completer(_, state):
    """
    This is the tab completer for systems paths.
    Only tested on *nix systems
    """
    line = _rl.get_line_buffer()
    if not line:
        return _complete_path('.')[state]
    else:
        return _complete_path(line)[state]


def _listdir(root):
    "List directory 'root' appending the path separator to subdirs."
    res = []
    for name in _os.listdir(root):
        path = _os.path.join(root, name)
        if _os.path.isdir(path):
            name += _os.sep
        res.append(name)
    return res


def _complete_path(path=None):
    "Perform completion of filesystem path."
    if not path:
        return _os.listdir('.')
    path = _os.path.expanduser(path)
    dirname, rest = _os.path.split(path)
    tmp = dirname if dirname else '.'
    res = [_os.path.join(dirname, p)
           for p in _os.listdir(tmp) if p.startswith(rest)]
    # more than one match, or single match which does not exist (typo)
    if len(res) > 1 or not _os.path.exists(path):
        return res
    # resolved to a single directory, so return list of files below it
    if _os.path.isdir(path):
        return [_os.path.join(path, p) for p in _os.listdir(path)]
    # exact file match terminates this completion
    return [path + ' ']


###############################################################################
#           Set Constants from config, initialize config on import            #
###############################################################################

# Create directory if it doesn't exist
if not _os.path.isdir(CONFIG_PATH):
    if _os.path.exists(CONFIG_PATH):
        _os.remove(CONFIG_PATH)
    _os.makedirs(CONFIG_PATH)
if not _os.path.isfile(CONFIG_FILE):
    create_config()

# Load config
config = load_config()

# Load profiles
profiles = load_profiles()<|MERGE_RESOLUTION|>--- conflicted
+++ resolved
@@ -2,11 +2,7 @@
 """
 Get and set config file options.
 
-<<<<<<< HEAD
-Last modified: 2016-11-07 10:36
-=======
-Last modified: 2016-11-07 08:53
->>>>>>> 6a00000a
+Last modified: 2016-11-07 11:23
 
 The functions defined here provide an easy way to access the config file
 defined by CONFIG_FILE (default ~/.fyrd/config.txt) and the config.get('jobs',
