--- conflicted
+++ resolved
@@ -2,11 +2,7 @@
 """
 High level functions to make complex tasks easier.
 
-<<<<<<< HEAD
-Last modified: 2016-11-07 21:19
-=======
-Last modified: 2016-11-05 11:06
->>>>>>> 74b34c58
+Last modified: 2016-11-07 22:00
 """
 import inspect as _inspect
 
@@ -14,11 +10,7 @@
 #                               Import Ourself                                #
 ###############################################################################
 
-<<<<<<< HEAD
 from . import logme as _logme
-=======
-from . import logme   as _logme
->>>>>>> 74b34c58
 from . import options as _options
 from .job import Job as _Job
 
@@ -40,7 +32,6 @@
 ###############################################################################
 
 
-<<<<<<< HEAD
 def parapply_summary(jobs, df, func, args=(), profile=None, applymap=False,
                      name='parapply', imports=None, **kwds):
     """Run parapply for a function with summary stats.
@@ -90,9 +81,6 @@
 def parapply(jobs, df, func, args=(), profile=None, applymap=False,
              merge_axis=0, merge_apply=False, name='parapply', imports=None,
              **kwds):
-=======
-def parapply(jobs, df, func, args=(), profile=None, **kwds):
->>>>>>> 74b34c58
     """Split a dataframe, run apply in parallel, return result.
 
     This function will split a dataframe into however many pieces are requested
@@ -108,7 +96,6 @@
     `here <http://pandas.pydata.org/pandas-docs/stable/generated/pandas.DataFrame.apply.html>`_
 
     Args:
-<<<<<<< HEAD
         jobs (int):         Number of pieces to split the dataframe into
         df (DataFrame):     Any pandas DataFrame
         args (tuple):       Positional arguments to pass to the function,
@@ -121,14 +108,6 @@
         name (str):         A prefix name for all of the jobs
         imports (list):     A list of imports in any format, e.g.
                             ['import numpy', 'scipy', 'from numpy import mean']
-=======
-        jobs (int):      Number of pieces to split the dataframe into
-        df (DataFrame):  Any pandas DataFrame
-        func (function): A function handle
-        args (tuple):    Positional arguments to pass to the function, keyword
-                         arguments can just be passed directly.
-        profile (str):   A fyrd cluster profile to use
->>>>>>> 74b34c58
 
         Any keyword arguments recognized by fyrd will be used for job
         submission.
@@ -210,7 +189,7 @@
             raise
 
     # Return the recombined DataFrame
-<<<<<<< HEAD
+    _logme.log('Done, joinging', 'debug')
     try:
         out = _pd.concat(results, axis=merge_axis)
     except ValueError:
@@ -221,15 +200,6 @@
         out = sub_func(out, func, args, pandas_kwds)
 
     return out
-=======
-    _logme.log('Done, joinging', 'debug')
-    try:
-        return _pd.concat(results)
-    except ValueError as e:
-        _logme.log('Concatenating the results failed with the error {}\n'
-                   .format(e) + 'Check your apply function', 'error')
-        raise e
->>>>>>> 74b34c58
 
 
 def _run_apply(df, func, args=None, pandas_kwds=None):
