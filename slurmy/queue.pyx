--- conflicted
+++ resolved
@@ -1,13 +1,10 @@
+
 """
 Description:   Submit job when the total number of jobs in the queue drops below the max
                provided by max= or defined in ~/.slurmy
 
 Created:       2015-12-11
-<<<<<<< HEAD
-Last modified: 2015-12-18 13:17
-=======
-Last modified: 2015-12-11 23:14
->>>>>>> 2907f938
+Last modified: 2015-12-18 13:29
 """
 from time import time
 from time import sleep
@@ -72,7 +69,7 @@
             return "{0}:\t{1}".format(k, v)
 
 
-def monitor_submit_file(script_file, dependency=None, max_count=int(_defaults['max_jobs'])):
+def monitor_submit(script_file, dependency=None, max_count=int(_defaults['max_jobs'])):
     """ Check length of queue and submit if possible """
     q = queue()
     notify = True
